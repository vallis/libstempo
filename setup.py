--- conflicted
+++ resolved
@@ -85,11 +85,7 @@
     linkArgs = []
 
 setup(name = 'libstempo',
-<<<<<<< HEAD
-      version = '2.3.4', # remember to change it in __init__.py.in
-=======
       version = '2.3.5', # remember to change it in __init__.py.in
->>>>>>> 0b19300a
       description = 'A Python wrapper for tempo2',
 
       author = 'Michele Vallisneri',
