[tool.black]
line-length = 120
target_version = ['py38']
include = '\.pyi?$'
exclude = '''

(
  /(
      \.eggs         # exclude a few common directories in the
    | \.git          # root of the project
    | \.hg
    | \.mypy_cache
    | \.tox
    | _build
    | buck-out
    | build
    | dist
    | docs
    | .libstempo
  )/
)
'''

[build-system]
requires = [
    "setuptools>=40.8.0",
    "wheel", # ephem package likes to have wheel installed
    "Cython>=0.22",
<<<<<<< HEAD
    "numpy==1.15.0",
=======
    'numpy==1.15.0; python_version<"3.9"',
    'numpy==1.19.3; python_version>="3.9"',
>>>>>>> 99115369
]
build-backend = "setuptools.build_meta"<|MERGE_RESOLUTION|>--- conflicted
+++ resolved
@@ -26,11 +26,7 @@
     "setuptools>=40.8.0",
     "wheel", # ephem package likes to have wheel installed
     "Cython>=0.22",
-<<<<<<< HEAD
-    "numpy==1.15.0",
-=======
     'numpy==1.15.0; python_version<"3.9"',
     'numpy==1.19.3; python_version>="3.9"',
->>>>>>> 99115369
 ]
 build-backend = "setuptools.build_meta"