import os, math, re, time
from distutils.version import StrictVersion

try:
    from collections import OrderedDict
except ImportError:
    from ordereddict import OrderedDict

from libc cimport stdlib, stdio
from cython cimport view

import numpy
cimport numpy

cdef extern from "GWsim-stub.h":
    cdef bint HAVE_GWSIM

    ctypedef struct gwSrc:
        long double theta_g
        long double phi_g
        long double omega_g
        long double phi_polar_g

    void GWbackground(gwSrc *gw,int numberGW,long *idum,long double flo,long double fhi,double gwAmp,double alpha,int loglin)
    void GWdipolebackground(gwSrc *gw,int numberGW,long *idum,long double flo,long double fhi, double gwAmp,double alpha,int loglin, double *dipoleamps)
    void setupGW(gwSrc *gw)
    void setupPulsar_GWsim(long double ra_p,long double dec_p,long double *kp)
    long double calculateResidualGW(long double *kp,gwSrc *gw,long double obstime,long double dist)

cdef extern from "tempo2.h":
    enum: MAX_PSR_VAL
    enum: MAX_FILELEN
    enum: MAX_OBSN_VAL
    enum: MAX_PARAMS
    enum: MAX_JUMPS
    enum: param_pepoch
    enum: param_raj
    enum: param_decj

    cdef char *TEMPO2_VERSION "TEMPO2_h_VER"

    int MAX_PSR, MAX_OBSN

    ctypedef struct parameter:
        char **label
        char **shortlabel
        long double *val
        long double *err
        int  *fitFlag
        int  *paramSet
        long double *prefit
        long double *prefitErr
        int aSize

    ctypedef struct observation:
        long double sat        # site arrival time
        long double bat        # barycentric arrival time
        int deleted            # 1 if observation deleted, -1 if not in fit
        long double prefitResidual
        long double residual
        double toaErr          # error on TOA (in us)
        double toaDMErr        # error on TOA due to DM (in us)
        char **flagID          # ID of flags
        char **flagVal         # Value of flags
        int nFlags             # Number of flags set
        double freq            # frequency of observation (in MHz)
        double freqSSB         # frequency of observation in barycentric frame (in Hz)
        char telID[100]        # telescope ID
        double zenith[3]       # Zenith vector, in BC frame. Length=geodetic height

    ctypedef struct observatory:
        double height_grs80     # GRS80 geodetic height

    ctypedef struct pulsar:
        parameter param[MAX_PARAMS]
        observation *obsn
        char *name
        int nobs
        int rescaleErrChisq
        int noWarnings
        double fitChisq
        int nJumps
        double jumpVal[MAX_JUMPS]
        int fitJump[MAX_JUMPS]
        double jumpValErr[MAX_JUMPS]
        char *binaryModel
        int eclCoord            # = 1 for ecliptic coords otherwise celestial coords
        double posPulsar[3]     # 3-unitvector pointing at the pulsar

    void initialise(pulsar *psr, int noWarnings)
    void destroyOne(pulsar *psr)

    void readParfile(pulsar *psr,char parFile[][MAX_FILELEN],char timFile[][MAX_FILELEN],int npsr)
    void readTimfile(pulsar *psr,char timFile[][MAX_FILELEN],int npsr)

    void preProcess(pulsar *psr,int npsr,int argc,char *argv[])
    void formBatsAll(pulsar *psr,int npsr)
    void updateBatsAll(pulsar *psr,int npsr)                    # what's the difference?
    void formResiduals(pulsar *psr,int npsr,int removeMean)
    void doFit(pulsar *psr,int npsr,int writeModel)
    void updateParameters(pulsar *psr,int p,double val[],double error[])

    # for tempo2 versions older than ..., change to
    # void FITfuncs(double x,double afunc[],int ma,pulsar *psr,int ipos)
    void FITfuncs(double x,double afunc[],int ma,pulsar *psr,int ipos,int ipsr)

    int turn_hms(double turn,char *hms)

    void textOutput(pulsar *psr,int npsr,double globalParameter,int nGlobal,int outRes,int newpar,char *fname)
    void writeTim(char *timname,pulsar *psr,char *fileFormat)

    observatory *getObservatory(char *code)

cdef class tempopar:
    cdef public object name

    cdef int _isjump
    cdef void *_val
    cdef void *_err
    cdef int *_fitFlag
    cdef int *_paramSet

    def __init__(self,*args,**kwargs):
        raise TypeError("This class cannot be instantiated from Python.")

    property val:
        def __get__(self):
            if not self._isjump:
                return numpy.longdouble((<long double*>self._val)[0])
            else:
                return float((<double*>self._val)[0])
        def __set__(self,value):
            if not self._isjump:
                if not self._paramSet[0]:
                    self._paramSet[0] = 1

                (<long double*>self._val)[0] = value    # can we set it to numpy.longdouble?
                (<long double*>self._err)[0] = 0
            else:
                (<double*>self._val)[0] = value
                (<double*>self._err)[0] = 0

    property err:
        def __get__(self):
            if not self._isjump:
                return numpy.longdouble((<long double*>self._err)[0])
            else:
                return float((<double*>self._err)[0])
        def __set__(self,value):
            if not self._isjump:
                (<long double*>self._err)[0] = value
            else:
                (<double*>self._err)[0] = value

    property fit:
        def __get__(self):
            return True if self._fitFlag[0] else False

        def __set__(self,value):
            if value:
                if not self._isjump and not self._paramSet[0]:
                    self._paramSet[0] = 1

                self._fitFlag[0] = 1
            else:
                self._fitFlag[0] = 0

    # note that paramSet is not always respected in tempo2
    property set:
        def __get__(self):
            if not self._isjump:
                return True if self._paramSet[0] else False
            else:
                return True

        def __set__(self,value):
            if not self._isjump:
                if value:
                    self._paramSet[0] = 1
                else:
                    self._paramSet[0] = 0
            elif not value:
                raise ValueError("JUMP parameters declared in the par file cannot be unset in tempo2.")

    def __str__(self):
        # TO DO: proper precision handling
        if self.set:
            return '%s (%s): %g +/- %g' % (self.name,'fitted' if self.fit else 'not fitted',self.val,self.err)
        else:
            return '%s (unset)'

# since the __init__ for extension classes must have a Python signature,
# we use a factory function to initialize its attributes to pure-C objects

map_coords = {'RAJ': 'ELONG', 'DECJ': 'ELAT', 'PMRA': 'PMELONG', 'PMDEC': 'PMELAT'}

cdef create_tempopar(parameter par,int subct,int eclCoord):
    cdef tempopar newpar = tempopar.__new__(tempopar)

    newpar.name = str(par.shortlabel[subct])

    if newpar.name in ['RAJ','DECJ','PMRA','PMDEC'] and eclCoord == 1:
        newpar.name = map_coords[newpar.name]

    newpar._isjump = 0

    newpar._val = &par.val[subct]
    newpar._err = &par.err[subct]
    newpar._fitFlag = &par.fitFlag[subct]
    newpar._paramSet = &par.paramSet[subct]

    return newpar

# TODO: note that currently we cannot change the number of jumps programmatically
cdef create_tempojump(pulsar *psr,int ct):
    cdef tempopar newpar = tempopar.__new__(tempopar)

    newpar.name = 'JUMP{0}'.format(ct)

    newpar._isjump = 1

    newpar._val = &psr.jumpVal[ct]
    newpar._err = &psr.jumpValErr[ct]
    newpar._fitFlag = &psr.fitJump[ct]

    return newpar

class prefitpar(object):
    def __init__(self,name,val,err):
        self.__dict__['name'] = name
        self.__dict__['val']  = val
        self.__dict__['err']  = err

    def __setattr__(self,par,val):
        raise TypeError, "Cannot write to prefit parameters."

    def __str__(self):
        # TO DO: proper precision handling
        return '%s: %g +/- %g' % (self.name,self.val,self.err)

cdef class GWB:
    cdef gwSrc *gw
    cdef int ngw

    def __cinit__(self,ngw=1000,seed=None,flow=1e-8,fhigh=1e-5,gwAmp=1e-20,alpha=-0.66,logspacing=True, \
                    dipoleamps=None, dipoledir=None, dipolemag=None):
        self.gw = <gwSrc *>stdlib.malloc(sizeof(gwSrc)*ngw)
        self.ngw = ngw

        is_dipole = False
        is_anis = False

        if seed is None:
            seed = -int(time.time())

        gwAmp = gwAmp * (86400.0*365.25)**alpha

        cdef long idum = seed
        cdef numpy.ndarray[double,ndim=1] dipamps = numpy.zeros(3,numpy.double)

        if dipoleamps is not None:
            dipoleamps = numpy.array(dipoleamps/(4.0*numpy.pi))
            if numpy.sum(dipoleamps**2) > 1.0:
                raise ValueError("Full dipole amplitude > 1. Change the amplitudes")

            dipamps[:] = dipoleamps[:]
            is_dipole = True

        if dipoledir is not None and dipolemag is not None:
            dipolemag/=4.0*numpy.pi
            dipamps[0]=numpy.cos(dipoledir[1])*dipolemag
            dipamps[1]=numpy.sin(dipoledir[1])*numpy.cos(dipoledir[0])*dipolemag
            dipamps[2]=numpy.sin(dipoledir[1])*numpy.sin(dipoledir[0])*dipolemag

            is_dipole = True

        if is_dipole:
            dipamps = numpy.ascontiguousarray(dipamps, dtype=numpy.double)
            if not HAVE_GWSIM:
                raise NotImplementedError("libstempo was compiled against an older tempo2 that does not implement GWdipolebackground.")
            GWdipolebackground(self.gw,ngw,&idum,flow,fhigh,gwAmp,alpha,1 if logspacing else 0, &dipamps[0])
        else:
            GWbackground(self.gw,ngw,&idum,flow,fhigh,gwAmp,alpha,1 if logspacing else 0)

        for i in range(ngw):
          setupGW(&self.gw[i])

    def __dealloc__(self):
        stdlib.free(self.gw)

    def add_gwb(self,tempopulsar pulsar,distance=1):
        cdef long double dist = distance * 3.086e19

        cdef long double ra_p  = pulsar.psr[0].param[param_raj].val[0]
        cdef long double dec_p = pulsar.psr[0].param[param_decj].val[0]

        cdef long double epoch = pulsar.psr[0].param[param_pepoch].val[0]

        cdef long double kp[3]

        setupPulsar_GWsim(ra_p,dec_p,&kp[0])

        cdef numpy.ndarray[long double,ndim=1] res = numpy.zeros(pulsar.nobs,numpy.longdouble)
        cdef long double obstime

        for i in range(pulsar.nobs):
            obstime = (pulsar.psr[0].obsn[i].sat - epoch)*86400.0
            res[i] = 0.0

            for k in range(self.ngw):
                res[i] = res[i] + calculateResidualGW(kp,&self.gw[k],obstime,dist)

        res[:] = res[:] - numpy.mean(res)
        
        pulsar.stoas[:] += res[:] / 86400.0

    def gw_dist(self):
        theta = numpy.zeros(self.ngw)
        phi = numpy.zeros(self.ngw)
        omega = numpy.zeros(self.ngw)
        polarization = numpy.zeros(self.ngw)

        for i in range(self.ngw):
            theta[i] = self.gw[i].theta_g
            phi[i] = self.gw[i].phi_g
            omega[i] = self.gw[i].omega_g
            polarization[i] = self.gw[i].phi_polar_g

        return theta, phi, omega, polarization

# this is a Cython extension class; the benefit is that it can hold C attributes,
# but all attributes must be defined in the code

def tempo2version():
    return StrictVersion(TEMPO2_VERSION.split()[1])

cdef class tempopulsar:
    cpdef object parfile
    cpdef object timfile

    cdef int npsr           # number of pulsars
    cdef pulsar *psr        # array of pulsar structures

    cpdef object pardict    # dictionary of parameter proxies
    cpdef public object prefit     # dictionary of pre-fit parameters
    cpdef public int nobs   # number of observations (public)
    cpdef public object allflags    # a list of all flags that have values
    cpdef public object flags       # a dictionary of numpy arrays with flag values
    cpdef public double fitchisq

    # TO DO: is cpdef required here?
    cpdef jumpval, jumperr

    def __cinit__(self,parfile,timfile=None,warnings=False,fixangularerror=True,fixprefiterrors=True,
                  dofit=True,maxobs=None):
        # initialize

        global MAX_PSR, MAX_OBSN

        self.npsr = 1

        # to save memory, only allocate space for this many pulsars and observations
        MAX_PSR = 1
        MAX_OBSN = MAX_OBSN_VAL if maxobs is None else maxobs

        self.psr = <pulsar *>stdlib.malloc(sizeof(pulsar)*MAX_PSR)
        initialise(self.psr,1)          # 1 for no warnings

        # read par and tim file

<<<<<<< HEAD
        # tim rewriting is not needed with newer tempo2, which follows relative paths
        # timfile = rewritetim(timfile)
        self._readfiles(parfile,timfile)
        # os.unlink(timfile)
=======
        # tim rewriting is not needed with tempo2/readTimfile.C >= 1.22 (date: 2014/06/12 02:25:54),
        # which follows relative paths; closest tempo2.h version is 1.90 (date: 2014/06/24 20:03:34)
        if tempo2version() >= StrictVersion("1.90"):
            self._readfiles(parfile,timfile)
        else:
            timfile = rewritetim(timfile)
            self._readfiles(parfile,timfile)
            os.unlink(timfile)
>>>>>>> 99a4c704

        # set tempo2 flags

        self.psr.rescaleErrChisq = 0        # do not rescale fit errors by sqrt(red. chisq)

        if not warnings:
            self.psr.noWarnings = 2         # do not show some warnings

        # preprocess the data

        preProcess(self.psr,self.npsr,0,NULL)
        formBatsAll(self.psr,self.npsr)

        # create parameter proxies, copy prefit values

        self.nobs = self.psr[0].nobs
        self._readpars(fixangularerror=fixangularerror,fixprefiterrors=fixprefiterrors)
        self._readflags()

        # save prefit TOAs and residuals

        self.prefit.toas = self.toas()
        self.prefit.residuals = self.residuals(updatebats=False)

        # do a fit if requested
        if dofit:
            self.fit()

    def __dealloc__(self):
        for i in range(self.npsr):
            destroyOne(&(self.psr[i]))
            stdlib.free(&(self.psr[i]))

    def _readfiles(self,parfile,timfile):
        cdef char parFile[MAX_PSR_VAL][MAX_FILELEN]
        cdef char timFile[MAX_PSR_VAL][MAX_FILELEN]

        if timfile is None:
            timfile = re.sub('\.par$','.tim',parfile)

        self.parfile = parfile
        self.timfile = timfile

        if not os.path.isfile(parfile) or not os.path.isfile(timfile):
            raise IOError, "Cannot find parfile (%s) or timfile (%s)!" % (parfile,timfile)

        stdio.sprintf(parFile[0],"%s",<char *>parfile);
        stdio.sprintf(timFile[0],"%s",<char *>timfile);

        readParfile(self.psr,parFile,timFile,self.npsr);   # load the parameters    (all pulsars)
        readTimfile(self.psr,timFile,self.npsr);           # load the arrival times (all pulsars)

    def _readpars(self,fixangularerror=True,fixprefiterrors=True):
        cdef parameter *params = self.psr[0].param

        # create live proxies for all the parameters
        # and collect the prefit values of the parameters

        self.pardict = OrderedDict()
        self.prefit = OrderedDict()

        for ct in range(MAX_PARAMS):
            for subct in range(params[ct].aSize):
                if fixprefiterrors and not params[ct].fitFlag[subct]:
                    params[ct].prefitErr[subct] = 0

                newpar = create_tempopar(params[ct],subct,self.psr[0].eclCoord)
                self.pardict[newpar.name] = newpar
                self.prefit[newpar.name] = prefitpar(newpar.name,
                                                     numpy.longdouble(params[ct].prefit[subct]),
                                                     numpy.longdouble(params[ct].prefitErr[subct]))

        for ct in range(1,self.psr[0].nJumps+1):  # jump 1 in the array not used...
            newpar = create_tempojump(&self.psr[0],ct)
            self.pardict[newpar.name] = newpar
            self.prefit[newpar.name] = prefitpar(newpar.name,
                                                 numpy.longdouble(self.psr[0].jumpVal[ct]),
                                                 numpy.longdouble(self.psr[0].jumpValErr[ct]))

        # TODO: it should also not be possible to replace or alter prefit,
        #       or to replace prefit.vals and prefit.errs

        self.prefit.vals = numpy.fromiter((self.prefit[par].val for par in self.pars),numpy.longdouble)
        self.prefit.vals.flags.writeable = False

        self.prefit.errs = numpy.fromiter((self.prefit[par].err for par in self.pars),numpy.longdouble)
        self.prefit.errs.flags.writeable = False

        # the designmatrix plugin also adds extra parameters for sinusoidal whitening
        # but they don't seem to be used in the EPTA analysis
        # if(pPsr->param[param_wave_om].fitFlag[0]==1)
        #     nPol += pPsr->nWhite*2-1;

    def _readflags(self):
        cdef int i, j

        # TO DO: make these attributes read only
        self.allflags = []
        self.flags = dict()

        for i in range(self.nobs):
            for j in range(self.psr[0].obsn[i].nFlags):
                flag = self.psr[0].obsn[i].flagID[j][1:]

                if flag not in self.allflags:
                    self.allflags.append(flag)
                    # the maximum flag-value length is hard-set in tempo2.h
                    self.flags[flag] = numpy.zeros(self.nobs,dtype='a32')

                self.flags[flag][i] = self.psr[0].obsn[i].flagVal[j]

    # TO DO: possibly set the name?
    property name:
        def __get__(self):
            return self.psr[0].name

    def __getitem__(self,key):
        return self.pardict[key]

    def __contains__(self,key):
        return key in self.pardict

    property pars:
        """Returns tuple of names of parameters that are fitted (deprecated, use fitpars)."""
        def __get__(self):
            return self.fitpars

    property fitpars:
        """Returns tuple of names of parameters that are fitted."""
        def __get__(self):
            return tuple(key for key in self.pardict if self.pardict[key].fit and key not in ['START','FINISH'])

    property setpars:
        """Returns tuple of names of parameters that have been set."""
        def __get__(self):
            return tuple(key for key in self.pardict if self.pardict[key].set)

    property allpars:
        """Returns tuple of names of all tempo2 parameters (whether set or unset, fit or not fit)."""
        def __get__(self):
            return tuple(self.pardict)

    property vals:
        """Returns (or sets from a sequence) a numpy longdouble vector of values of all parameters that are fitted (deprecated, use fitvals)."""
        def __get__(self):
            return self.fitvals

        def __set__(self,values):
            self.fitvals = values

    property errs:
        """Returns a numpy longdouble vector of errors of all parameters that are fitted."""
        def __get__(self):
            return self.fiterrs

    property fitvals:
        """Returns (or sets from a sequence) a numpy longdouble vector of values of all parameters that are fitted."""
        def __get__(self):
            ret = numpy.fromiter((self.pardict[par].val for par in self.fitpars),numpy.longdouble)
            ret.flags.writeable = False
            return ret

        def __set__(self,values):
            for par,value in zip(self.fitpars,values):
                self.pardict[par].val = value
                self.pardict[par].err = 0

    property fiterrs:
        """Returns a numpy longdouble vector of errors of all parameters that are fitted."""
        def __get__(self):
            ret = numpy.fromiter((self.pardict[par].err for par in self.fitpars),numpy.longdouble)
            ret.flags.writeable = False
            return ret

        def __set__(self,values):
            for par,value in zip(self.fitpars,values):
                self.pardict[par].err = value

    property setvals:
        """Returns (or sets from a sequence) a numpy longdouble vector of values of all parameters that have been set."""
        def __get__(self):
            ret = numpy.fromiter((self.pardict[par].val for par in self.setpars),numpy.longdouble)
            ret.flags.writeable = False
            return ret

        def __set__(self,values):
            for par,value in zip(self.setpars,values):
                self.pardict[par].val = value
                self.pardict[par].err = 0

    property seterrs:
        """Returns a numpy longdouble vector of errors of all parameters that have been set."""
        def __get__(self):
            ret = numpy.fromiter((self.pardict[par].err for par in self.setpars),numpy.longdouble)
            ret.flags.writeable = False
            return ret

    # the best way to access prefit pars would be through the same interface:
    # psr.prefit['parname'].val, psr.prefit['parname'].err, perhaps even psr.prefit.cols
    # since the prefit values don't change, it's OK for psr.prefit to be a static attribute

    property binarymodel:
        def __get__(self):
            return self.psr[0].binaryModel

    # number of active fit parameters
    property ndim:
        def __get__(self):
            return sum(self.pardict[par].fit for par in self.pardict if par not in ['START','FINISH'])

    property deleted:
        def __get__(self):
            cdef int [:] _deleted = <int [:self.nobs]>&(self.psr[0].obsn[0].deleted)
            _deleted.strides[0] = sizeof(observation)

            return (numpy.asarray(_deleted) == 1)
        def __set__(self,vals):
            cdef int [:] _deleted = <int [:self.nobs]>&(self.psr[0].obsn[0].deleted)
            _deleted.strides[0] = sizeof(observation)

            numpy.asarray(_deleted)[:] = vals[:]

    property telescope:
        def __get__(self):
            ret = numpy.zeros(self.nobs,dtype='a32')
            for i in range(self.nobs):
                ret[i] = self.psr[0].obsn[i].telID
                if ret[i] in aliases:
                    ret[i] = aliases[ret[i]]

            return ret

    # TOAs in days (numpy.longdouble array)
    def toas(self):
        cdef long double [:] _toas = <long double [:self.nobs]>&(self.psr[0].obsn[0].bat)
        _toas.strides[0] = sizeof(observation)

        updateBatsAll(self.psr,self.npsr)

        return numpy.asarray(_toas).copy()

    # site arrival times; divide residuals by 86400.0 to subtract
    property stoas:
        def __get__(self):
            cdef long double [:] _stoas = <long double [:self.nobs]>&(self.psr[0].obsn[0].sat)
            _stoas.strides[0] = sizeof(observation)

            return numpy.asarray(_stoas)

    # return TOA errors in microseconds (numpy.double array)
    property toaerrs:
        """Returns a (read-only) array of TOA errors in microseconds."""
        def __get__(self):
            cdef double [:] _toaerrs = <double [:self.nobs]>&(self.psr[0].obsn[0].toaErr)
            _toaerrs.strides[0] = sizeof(observation)

            return numpy.asarray(_toaerrs)

    # frequencies in MHz (numpy.double array)
    property freqs:
        def __get__(self):
            cdef double [:] _freqs = <double [:self.nobs]>&(self.psr[0].obsn[0].freq)
            _freqs.strides[0] = sizeof(observation)

            return numpy.asarray(_freqs)

    # barycentric frequencies in MHz (numpy.double array, makes a copy at each call)
    property ssbfreqs:
        def __get__(self):
            cdef double [:] _freqs = <double [:self.nobs]>&(self.psr[0].obsn[0].freqSSB)
            _freqs.strides[0] = sizeof(observation)

            return numpy.asarray(_freqs) / 1e6

    # residuals in seconds
    def residuals(self,updatebats=True,formresiduals=True):
        """Return a long-double numpy array of residuals (a private copy).
        Update TOAs and recompute residuals if updatebats = True (default) and
        formresiduals = True (default), respectively."""

        cdef long double [:] _res = <long double [:self.nobs]>&(self.psr[0].obsn[0].residual)
        _res.strides[0] = sizeof(observation)

        if updatebats:
            updateBatsAll(self.psr,self.npsr)
        if formresiduals:
            formResiduals(self.psr,self.npsr,1)     # 1 to remove the mean

        return numpy.asarray(_res).copy()

    def designmatrix(self,updatebats=True,fixunits=False):
        """Return the design matrix [nobs x (ndim+1)] for the current
        fit-parameter values; if fixunits=True, adjust the units
        of the design-matrix columns so that they match the tempo2
        parameter units."""

        cdef int fit_start  = self['START'].fit
        cdef int fit_finish = self['FINISH'].fit

        self['START'].fit = self['FINISH'].fit = False

        cdef int i
        cdef numpy.ndarray[double,ndim=2] ret = numpy.zeros((self.nobs,self.ndim+1),'d')

        cdef long double epoch = self.psr[0].param[param_pepoch].val[0]
        cdef observation *obsns = self.psr[0].obsn

        # the +1 is because tempo2 always fits for an arbitrary offset...
        cdef int ma = self.ndim + 1

        if updatebats:
            updateBatsAll(self.psr,self.npsr)

        for i in range(self.nobs):
            # for tempo2 versions older than, change to
            # FITfuncs(obsns[i].bat - epoch,&ret[i,0],ma,&self.psr[0],i)
            FITfuncs(obsns[i].bat - epoch,&ret[i,0],ma,&self.psr[0],i,0)

        self['START'].fit, self['FINISH'].fit = fit_start, fit_finish

        cdef numpy.ndarray[double, ndim=1] dev, err

        if fixunits:
            dev, err = numpy.zeros(ma,'d'), numpy.ones(ma,'d')

            fp = self.fitpars
            save = [self[p].err for p in fp]

            updateParameters(&self.psr[0],0,&dev[0],&err[0])
            dev[0], dev[1:]  = 1.0, [self[p].err for p in fp]

            for p,v in zip(fp,save):
                self[p].err = v

            for i in range(ma):
                ret[:,i] /= dev[i]

        return ret

    def elevation(self):
        """Return the elevation of the pulsar at the time of the observations
        """
        cdef double [:] _posP = <double [:3]>self.psr[0].posPulsar
        cdef double [:] _zenith = <double [:3]>self.psr[0].obsn[0].zenith

        _posP.strides[0] = sizeof(double)
        posP = numpy.asarray(_posP)

        _zenith.strides[0] = sizeof(double)
        zenith = numpy.asarray(_zenith)

        elev = numpy.zeros(self.nobs)
        tels = self.telescope

        # TODO: make more Pythonic?
        for ii in range(self.nobs):
            obs = getObservatory(tels[ii])

            _zenith = <double [:3]>self.psr[0].obsn[ii].zenith
            zenith = numpy.asarray(_zenith)
            elev[ii] = numpy.arcsin(numpy.dot(zenith, posP) / obs.height_grs80) * 180.0 / numpy.pi

        return elev


    # run tempo2 fit
    # TO DO: see if the parameter-number mismatch is a problem
    def fit(self,iters=1):
        for i in range(iters):
            updateBatsAll(self.psr,self.npsr)
            formResiduals(self.psr,self.npsr,1)     # 1 to remove the mean

            doFit(self.psr,self.npsr,0)

        self.fitchisq = self.psr[0].fitChisq

    def chisq(self):
        res, err = self.residuals(), self.toaerrs

        return numpy.sum(res * res / (1e-12 * err * err))

    def rms(self):
        err = self.toaerrs
        norm = numpy.sum(1.0 / (1e-12 * err * err))

        return math.sqrt(self.chisq() / norm)

    # utility function
    def rd_hms(self):
        cdef char retstr[256]

        ret = {}
        for i,par in enumerate(self.parameters):
            if par[0] in ['RAJ','DECJ']:
                turn_hms(float(self.params[par[1]].val[par[2]]/(2*math.pi)),<char *>retstr)
                ret[par[0]] = retstr

        return ret['RAJ'], ret['DECJ']

    # legacy support; abs only
    def logL(self,dxs=None,abs=False):
        if dxs is not None:
            if not abs:
                raise NotImplementedError, 'pulsar.logL() works only with abs=True'

            self.vals = dxs

        return -0.5 * self.chisq()

    def savepar(self,parfile):
        cdef char parFile[MAX_FILELEN]

        if not parfile:
            parfile = self.parfile

        stdio.sprintf(parFile,"%s",<char *>parfile)

        # void textOutput(pulsar *psr,int npsr,
        #                 double globalParameter,  -- ?
        #                 int nGlobal,             -- ?
        #                 int outRes,              -- output residuals
        #                 int newpar, char *fname) -- write new par file
        textOutput(&(self.psr[0]),1,0,0,0,1,parFile)

<<<<<<< HEAD
        # newer tempo2 does not honor parFile name, and uses
        # the pulsar name + '-new.par' instead
        os.rename(self.psr[0].name + '-new.par',parfile)
=======
        # tempo2/textOutput.C newer than revision 1.60 (2014/06/27 17:14:44) [~1.92 for tempo2.h]
        # does not honor parFile name, and uses pulsar_name + '-new.par' instead
        if tempo2version() >= StrictVersion("1.92"):
            os.rename(self.psr[0].name + '-new.par',parfile)
>>>>>>> 99a4c704

    def savetim(self,timfile):
        cdef char timFile[MAX_FILELEN]

        if not timfile:
            timfile = self.timfile

        stdio.sprintf(timFile,"%s",<char *>timfile)

        writeTim(timFile,&(self.psr[0]),'tempo2');

def findpartim(pulsar,dirname='.',partimfiles=None):
    # this general setup may be more trouble than it's worth, but I'll leave it
    # in case it becomes useful in the future
    sets = {}
    sets['nanograv_12'] = {'dirname_par': '../nanograv/par',          'dirname_tim': '../nanograv/tim',
                           'parfile': pulsar + '_NANOGrav_dfg+12.par','timfile': pulsar + '_NANOGrav_dfg+12.tim'}
    sets['IPTA_13']     = {'dirname_par': '../IPTA/' + pulsar,        'dirname_tim': '../IPTA/' + pulsar,
                           'parfile': pulsar + '.par',                'timfile': pulsar + '_all.tim'}

    if partimfiles:
        if partimfiles in sets:
            parfile = dirname + '/' + sets[partimfiles]['dirname_par'] + '/' + sets[partimfiles]['parfile']
            timfile = dirname + '/' + sets[partimfiles]['dirname_tim'] + '/' + sets[partimfiles]['timfile']
        else:
            parfile = dirname + '/' + partimfiles.split(',')[0]
            timfile = dirname + '/' + partimfiles.split(',')[1]
    else:
        parfile = dirname + '/' + pulsar + '.par'
        timfile = dirname + '/' + pulsar + '.tim'

    if not os.path.isfile(parfile):
        raise IOError, "[ERROR] libstempo.findpartim: cannot find parfile {0}.".format(parfile)
    if not os.path.isfile(timfile):
        raise IOError, "[ERROR] libstempo.findpartim: cannot find timfile {0}.".format(timfile)

    return parfile, timfile

def rewritetim(timfile):
    import tempfile
    out = tempfile.NamedTemporaryFile(delete=False)

    for line in open(timfile,'r').readlines():
        if 'INCLUDE' in line:
            m = re.match('([ #]*INCLUDE) *(.*)',line)
            
            if m:
                out.write('{0} {1}/{2}\n'.format(m.group(1),os.path.dirname(timfile),m.group(2)))
            else:
                out.write(line)
        else:
            out.write(line)

    return out.name

def purgetim(timfile):
    lines = filter(lambda l: 'MODE 1' not in l,open(timfile,'r').readlines())
    open(timfile,'w').writelines(lines)

aliases = {}
if 'TEMPO2' in os.environ:
    for line in open(os.environ['TEMPO2'] + '/observatory/aliases'):
        toks = line.split()

        if '#' not in line and len(toks) == 2:
            aliases[toks[1]] = toks[0]<|MERGE_RESOLUTION|>--- conflicted
+++ resolved
@@ -368,12 +368,6 @@
 
         # read par and tim file
 
-<<<<<<< HEAD
-        # tim rewriting is not needed with newer tempo2, which follows relative paths
-        # timfile = rewritetim(timfile)
-        self._readfiles(parfile,timfile)
-        # os.unlink(timfile)
-=======
         # tim rewriting is not needed with tempo2/readTimfile.C >= 1.22 (date: 2014/06/12 02:25:54),
         # which follows relative paths; closest tempo2.h version is 1.90 (date: 2014/06/24 20:03:34)
         if tempo2version() >= StrictVersion("1.90"):
@@ -382,7 +376,6 @@
             timfile = rewritetim(timfile)
             self._readfiles(parfile,timfile)
             os.unlink(timfile)
->>>>>>> 99a4c704
 
         # set tempo2 flags
 
@@ -807,16 +800,10 @@
         #                 int newpar, char *fname) -- write new par file
         textOutput(&(self.psr[0]),1,0,0,0,1,parFile)
 
-<<<<<<< HEAD
-        # newer tempo2 does not honor parFile name, and uses
-        # the pulsar name + '-new.par' instead
-        os.rename(self.psr[0].name + '-new.par',parfile)
-=======
         # tempo2/textOutput.C newer than revision 1.60 (2014/06/27 17:14:44) [~1.92 for tempo2.h]
         # does not honor parFile name, and uses pulsar_name + '-new.par' instead
         if tempo2version() >= StrictVersion("1.92"):
             os.rename(self.psr[0].name + '-new.par',parfile)
->>>>>>> 99a4c704
 
     def savetim(self,timfile):
         cdef char timFile[MAX_FILELEN]
