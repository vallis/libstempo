--- conflicted
+++ resolved
@@ -233,7 +233,12 @@
         char clock[16]
         FitInfo fitinfo
         
-<<<<<<< HEAD
+        double ne_sw
+        double ne_sw_ifuncT[MAX_IFUNC]
+        double ne_sw_ifuncV[MAX_IFUNC]
+        double ne_sw_ifuncE[MAX_IFUNC]
+        int ne_sw_ifuncN
+
         # new parameters for fdjumps
         int nfdJumps
         char ffdjumpID[16]
@@ -242,13 +247,6 @@
         int fitfdJump[MAX_JUMPS]
         double fdjumpValErr[MAX_JUMPS]
         char fdjump_log
-=======
-        double ne_sw
-        double ne_sw_ifuncT[MAX_IFUNC]
-        double ne_sw_ifuncV[MAX_IFUNC]
-        double ne_sw_ifuncE[MAX_IFUNC]
-        int ne_sw_ifuncN
->>>>>>> 60c76f36
 
         # noise parameters follow
 
